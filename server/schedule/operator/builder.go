--- conflicted
+++ resolved
@@ -239,7 +239,6 @@
 	return b
 }
 
-<<<<<<< HEAD
 func (b *Builder) BecomeWitness(storeID uint64) *Builder {
 	if b.err != nil {
 		return b
@@ -259,8 +258,6 @@
 	return b
 }
 
-=======
->>>>>>> 03079ca6
 // NonWitness records a remove witness attr operation in Builder.
 func (b *Builder) NonWitness(storeID uint64) *Builder {
 	if b.err != nil {
