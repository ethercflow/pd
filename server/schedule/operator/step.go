--- conflicted
+++ resolved
@@ -158,11 +158,7 @@
 			log.Warn("obtain unexpected peer", zap.String("expect", ap.String()), zap.Uint64("obtain-voter", peer.GetId()))
 			return false
 		}
-<<<<<<< HEAD
 		if peer.IsWitness != ap.IsWitness {
-=======
-		if peer.GetIsWitness() != ap.IsWitness {
->>>>>>> 03079ca6
 			return false
 		}
 		return region.GetPendingVoter(peer.GetId()) == nil
@@ -205,7 +201,6 @@
 	return time.Since(start) > slowStepWaitDuration(regionSize)
 }
 
-<<<<<<< HEAD
 // GetCmd returns the schedule command for heartbeat response.
 func (ap AddPeer) GetCmd(region *core.RegionInfo) *pdpb.RegionHeartbeatResponse {
 	peer := region.GetStorePeer(ap.ToStore)
@@ -236,27 +231,6 @@
 	if peer := region.GetStorePeer(bw.StoreID); peer != nil {
 		if peer.GetId() != bw.PeerID {
 			log.Warn("obtain unexpected peer", zap.String("expect", bw.String()), zap.Uint64("obtain-learner", peer.GetId()))
-=======
-// BecomeNonWitness is an OpStep that makes a peer become a witness.
-type BecomeNonWitness struct {
-	StoreID, PeerID uint64
-}
-
-func (bn BecomeNonWitness) ConfVerChanged(region *core.RegionInfo) uint64 {
-	peer := region.GetStorePeer(bn.StoreID)
-	return typeutil.BoolToUint64(peer.GetId() == bn.PeerID)
-}
-
-func (bn BecomeNonWitness) String() string {
-	return fmt.Sprintf("change peer %v on store %v to non-witness", bn.PeerID, bn.StoreID)
-}
-
-// IsFinish checks if current step is finished.
-func (bn BecomeNonWitness) IsFinish(region *core.RegionInfo) bool {
-	if peer := region.GetStorePeer(bn.StoreID); peer != nil {
-		if peer.GetId() != bn.PeerID {
-			log.Warn("obtain unexpected peer", zap.String("expect", bn.String()), zap.Uint64("obtain-non-witness", peer.GetId()))
->>>>>>> 03079ca6
 			return false
 		}
 		return peer.IsWitness
@@ -264,7 +238,6 @@
 	return false
 }
 
-<<<<<<< HEAD
 // CheckInProgress checks if the step is in the progress of advancing.
 func (bw BecomeWitness) CheckInProgress(ci ClusterInformer, region *core.RegionInfo) error {
 	if err := validateStore(ci, bw.StoreID); err != nil {
@@ -272,22 +245,12 @@
 	}
 	peer := region.GetStorePeer(bw.StoreID)
 	if peer == nil || peer.GetId() != bw.PeerID {
-=======
-// CheckInProcess checks if the step is in the progress of advancing.
-func (bn BecomeNonWitness) CheckInProgress(ci ClusterInformer, region *core.RegionInfo) error {
-	if err := validateStore(ci, bn.StoreID); err != nil {
-		return err
-	}
-	peer := region.GetStorePeer(bn.StoreID)
-	if peer == nil || peer.GetId() != bn.PeerID {
->>>>>>> 03079ca6
 		return errors.New("peer does not exist")
 	}
 	return nil
 }
 
 // Influence calculates the store difference that current step makes.
-<<<<<<< HEAD
 func (bw BecomeWitness) Influence(opInfluence OpInfluence, region *core.RegionInfo) {
 	to := opInfluence.GetStoreInfluence(bw.StoreID)
 
@@ -311,12 +274,50 @@
 	}
 }
 
-=======
+// BecomeNonWitness is an OpStep that makes a peer become a witness.
+type BecomeNonWitness struct {
+	StoreID, PeerID uint64
+}
+
+func (bn BecomeNonWitness) ConfVerChanged(region *core.RegionInfo) uint64 {
+	peer := region.GetStorePeer(bn.StoreID)
+	return typeutil.BoolToUint64(peer.GetId() == bn.PeerID)
+}
+
+func (bn BecomeNonWitness) String() string {
+	return fmt.Sprintf("change peer %v on store %v to non-witness", bn.PeerID, bn.StoreID)
+}
+
+// IsFinish checks if current step is finished.
+func (bn BecomeNonWitness) IsFinish(region *core.RegionInfo) bool {
+	if peer := region.GetStorePeer(bn.StoreID); peer != nil {
+		if peer.GetId() != bn.PeerID {
+			log.Warn("obtain unexpected peer", zap.String("expect", bn.String()), zap.Uint64("obtain-non-witness", peer.GetId()))
+			return false
+		}
+		return peer.IsWitness
+	}
+	return false
+}
+
+// CheckInProcess checks if the step is in the progress of advancing.
+func (bn BecomeNonWitness) CheckInProgress(ci ClusterInformer, region *core.RegionInfo) error {
+	if err := validateStore(ci, bn.StoreID); err != nil {
+		return err
+	}
+	peer := region.GetStorePeer(bn.StoreID)
+	if peer == nil || peer.GetId() != bn.PeerID {
+		return errors.New("peer does not exist")
+	}
+	return nil
+}
+
+// Influence calculates the store difference that current step makes.
 func (bn BecomeNonWitness) Influence(opInfluence OpInfluence, region *core.RegionInfo) {
 	to := opInfluence.GetStoreInfluence(bn.StoreID)
 
 	regionSize := region.GetApproximateSize()
-	// FIXME: to.WitnessCount -= 1
+	to.WitnessCount -= 1
 	to.AdjustStepCost(storelimit.AddPeer, regionSize)
 }
 
@@ -325,7 +326,11 @@
 	return time.Since(start) > slowStepWaitDuration(regionSize)
 }
 
->>>>>>> 03079ca6
+// GetCmd returns the schedule command for heartbeat response.
+func (bn BecomeNonWitness) GetCmd(region *core.RegionInfo) *pdpb.RegionHeartbeatResponse {
+	return addLearnerNode(bn.StoreID, bn.PeerID, false)
+}
+
 // AddLearner is an OpStep that adds a region learner peer.
 type AddLearner struct {
 	ToStore, PeerID uint64
@@ -354,11 +359,7 @@
 			log.Warn("obtain unexpected peer", zap.String("expect", al.String()), zap.Uint64("obtain-learner", peer.GetId()))
 			return false
 		}
-<<<<<<< HEAD
 		if peer.IsWitness != al.IsWitness {
-=======
-		if peer.GetIsWitness() != al.IsWitness {
->>>>>>> 03079ca6
 			return false
 		}
 		return region.GetPendingLearner(peer.GetId()) == nil
